--- conflicted
+++ resolved
@@ -2,7 +2,6 @@
 from multiprocessing import Process
 from time import sleep
 
-<<<<<<< HEAD
 from tests import RQTestCase
 from tests.fixtures import (
     div_by_zero,
@@ -19,10 +18,6 @@
 from rq.command import send_stop_job_command
 from rq.job import Job, JobStatus, UNEVALUATED
 from rq.serializers import JSONSerializer
-=======
-from rq import Queue, Worker
-from rq.job import UNEVALUATED, Job, JobStatus
->>>>>>> ffacdcb6
 from rq.worker import SimpleWorker
 from tests import RQTestCase
 from tests.fixtures import div_by_zero, erroneous_callback, save_exception, save_result, say_hello
