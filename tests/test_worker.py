--- conflicted
+++ resolved
@@ -1043,19 +1043,8 @@
         self.assertEqual(worker.last_cleaned_at, None)
         worker.clean_registries()
         self.assertNotEqual(worker.last_cleaned_at, None)
-<<<<<<< HEAD
         self.assertEqual(len(foo_registry), 0)
         self.assertEqual(len(bar_registry), 0)
-=======
-        self.assertEqual(self.connection.zcard(foo_registry.key), 0)
-        self.assertEqual(self.connection.zcard(bar_registry.key), 0)
-
-        # worker.clean_registries() only runs once every 15 minutes
-        # If we add another key, calling clean_registries() should do nothing
-        self.connection.zadd(bar_registry.key, {'bar': 1})
-        worker.clean_registries()
-        self.assertEqual(self.connection.zcard(bar_registry.key), 1)
->>>>>>> 67624eba
 
     def test_should_run_maintenance_tasks(self):
         """Workers should run maintenance tasks on startup and every hour."""
@@ -1084,11 +1073,7 @@
 
         worker = Worker(queue, connection=self.connection)
         worker.work(burst=True)
-<<<<<<< HEAD
         self.assertEqual(len(registry), 0)
-=======
-        self.assertEqual(self.connection.zcard(registry.key), 0)
->>>>>>> 67624eba
 
     def test_job_dependency_race_condition(self):
         """Dependencies added while the job gets finished shouldn't get lost."""
