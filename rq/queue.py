--- conflicted
+++ resolved
@@ -18,11 +18,6 @@
 
     from .job import Retry
 
-<<<<<<< HEAD
-from .batch import Batch
-from .connections import resolve_connection
-=======
->>>>>>> 67624eba
 from .defaults import DEFAULT_RESULT_TTL
 from .dependency import Dependency
 from .exceptions import DequeueTimeout, NoSuchJobError
