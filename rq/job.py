--- conflicted
+++ resolved
@@ -1270,16 +1270,7 @@
 
         if delete_dependents:
             self.delete_dependents(pipeline=pipeline)
-<<<<<<< HEAD
-
-        if self.batch_id:
-            from .batch import Batch
-
-            connection.delete(Batch.get_key(self.batch_id), self.id)  # Delete job from batch
-
-=======
         self.execution_registry.delete(job=self, pipeline=connection)  # type: ignore
->>>>>>> 67624eba
         connection.delete(self.key, self.dependents_key, self.dependencies_key)
 
     def delete_dependents(self, pipeline: Optional['Pipeline'] = None):
