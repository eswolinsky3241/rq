import importlib
import inspect
import times
from collections import namedtuple
from uuid import uuid4
from cPickle import loads, dumps, UnpicklingError
from .local import LocalStack
<<<<<<< HEAD
from .connections import get_current_connection
=======
from .connections import resolve_connection
>>>>>>> 8581cd64
from .exceptions import UnpickleError, NoSuchJobError


JOB_ATTRS = set(['origin', '_func_name', 'ended_at', 'description', '_args',
                 'created_at', 'enqueued_at', 'connection', '_result', 'result',
                 'timeout', '_kwargs', 'exc_info', '_id', 'data', '_instance',
                 'result_ttl', '_status', 'status'])

def enum(name, *sequential, **named):
    values = dict(zip(sequential, range(len(sequential))), **named)
    return type(name, (), values)

Status = enum('Status', QUEUED='queued', FINISHED='finished', FAILED='failed')


def unpickle(pickled_string):
    """Unpickles a string, but raises a unified UnpickleError in case anything
    fails.

    This is a helper method to not have to deal with the fact that `loads()`
    potentially raises many types of exceptions (e.g. AttributeError,
    IndexError, TypeError, KeyError, etc.)
    """
    try:
        obj = loads(pickled_string)
    except (StandardError, UnpicklingError):
        raise UnpickleError('Could not unpickle.', pickled_string)
    return obj


def cancel_job(job_id, connection=None):
    """Cancels the job with the given job ID, preventing execution.  Discards
    any job info (i.e. it can't be requeued later).
    """
    Job(job_id, connection=connection).cancel()


def requeue_job(job_id, connection=None):
    """Requeues the job with the given job ID.  The job ID should refer to
    a failed job (i.e. it should be on the failed queue).  If no such (failed)
    job exists, a NoSuchJobError is raised.
    """
    from .queue import get_failed_queue
    fq = get_failed_queue(connection=connection)
    fq.requeue(job_id)


def get_current_job():
    """Returns the Job instance that is currently being executed.  If this
    function is invoked from outside a job context, None is returned.
    """
    job_id = _job_stack.top
    if job_id is None:
        return None
    return Job.fetch(job_id)


class Job(object):
    """A Job is just a convenient datastructure to pass around job (meta) data.
    """
    # Job construction
    @classmethod
    def create(cls, func, args=None, kwargs=None, connection=None,
               result_ttl=None, status=None):
        """Creates a new Job instance for the given function, arguments, and
        keyword arguments.
        """
        if args is None:
            args = ()
        if kwargs is None:
            kwargs = {}
        assert isinstance(args, tuple), '%r is not a valid args list.' % (args,)
        assert isinstance(kwargs, dict), '%r is not a valid kwargs dict.' % (kwargs,)
        job = cls(connection=connection)
        if inspect.ismethod(func):
            job._instance = func.im_self
            job._func_name = func.__name__
        elif inspect.isfunction(func):
            job._func_name = '%s.%s' % (func.__module__, func.__name__)
        else:  # we expect a string
            job._func_name = func
        job._args = args
        job._kwargs = kwargs
        job.description = job.get_call_string()
        job.result_ttl = result_ttl
        job._status = status
        return job

    @property
    def func_name(self):
        return self._func_name

    def _get_status(self):
        self._status = self.connection.hget(self.key, 'status')
        return self._status

    def _set_status(self, status):
        self._status = status
        self.connection.hset(self.key, 'status', self._status)

    status = property(_get_status, _set_status)

    @property
    def is_finished(self):
        return self.status == Status.FINISHED

    @property
    def is_queued(self):
        return self.status == Status.QUEUED

    @property
    def is_failed(self):
        return self.status == Status.FAILED

    @property
    def func(self):
        func_name = self.func_name
        if func_name is None:
            return None

        if self.instance:
            return getattr(self.instance, func_name)

        module_name, func_name = func_name.rsplit('.', 1)
        module = importlib.import_module(module_name)
        return getattr(module, func_name)

    @property
    def instance(self):
        return self._instance

    @property
    def args(self):
        return self._args

    @property
    def kwargs(self):
        return self._kwargs

    @classmethod
    def exists(cls, job_id, connection=None):
        """Returns whether a job hash exists for the given job ID."""
        conn = resolve_connection(connection)
        return conn.exists(cls.key_for(job_id))

    @classmethod
    def fetch(cls, id, connection=None):
        """Fetches a persisted job from its corresponding Redis key and
        instantiates it.
        """
        job = cls(id, connection=connection)
        job.refresh()
        return job

    def __init__(self, id=None, connection=None):
        self.connection = resolve_connection(connection)
        self._id = id
        self.created_at = times.now()
        self._func_name = None
        self._instance = None
        self._args = None
        self._kwargs = None
        self.description = None
        self.origin = None
        self.enqueued_at = None
        self.ended_at = None
        self._result = None
        self.exc_info = None
        self.timeout = None
        self.result_ttl = None
        self._status = None


    # Data access
    def get_id(self):  # noqa
        """The job ID for this job instance. Generates an ID lazily the
        first time the ID is requested.
        """
        if self._id is None:
            self._id = unicode(uuid4())
        return self._id

    def set_id(self, value):
        """Sets a job ID for the given job."""
        self._id = value

    id = property(get_id, set_id)

    @classmethod
    def key_for(cls, job_id):
        """The Redis key that is used to store job hash under."""
        return 'rq:job:%s' % (job_id,)

    @property
    def key(self):
        """The Redis key that is used to store job hash under."""
        return self.key_for(self.id)

    @property  # noqa
    def job_tuple(self):
        """Returns the job tuple that encodes the actual function call that
        this job represents."""
        return (self.func_name, self.instance, self.args, self.kwargs)

    @property
    def result(self):
        """Returns the return value of the job.

        Initially, right after enqueueing a job, the return value will be
        None.  But when the job has been executed, and had a return value or
        exception, this will return that value or exception.

        Note that, when the job has no return value (i.e. returns None), the
        ReadOnlyJob object is useless, as the result won't be written back to
        Redis.

        Also note that you cannot draw the conclusion that a job has _not_
        been executed when its return value is None, since return values
        written back to Redis will expire after a given amount of time (500
        seconds by default).
        """
        if self._result is None:
            rv = self.connection.hget(self.key, 'result')
            if rv is not None:
                # cache the result
                self._result = loads(rv)
        return self._result

    """Backwards-compatibility accessor property `return_value`."""
    return_value = result


    # Persistence
    def refresh(self):  # noqa
        """Overwrite the current instance's properties with the values in the
        corresponding Redis key.

        Will raise a NoSuchJobError if no corresponding Redis key exists.
        """
        key = self.key
        obj = self.connection.hgetall(key)
        if not obj:
            raise NoSuchJobError('No such job: %s' % (key,))

        def to_date(date_str):
            if date_str is None:
                return None
            else:
                return times.to_universal(date_str)

        self._func_name, self._instance, self._args, self._kwargs = unpickle(obj.get('data'))  # noqa
        self.created_at = to_date(obj.get('created_at'))
        self.origin = obj.get('origin')
        self.description = obj.get('description')
        self.enqueued_at = to_date(obj.get('enqueued_at'))
        self.ended_at = to_date(obj.get('ended_at'))
        self._result = unpickle(obj.get('result')) if obj.get('result') else None  # noqa
        self.exc_info = obj.get('exc_info')
        self.timeout = int(obj.get('timeout')) if obj.get('timeout') else None
        self.result_ttl = int(obj.get('result_ttl')) if obj.get('result_ttl') else None # noqa
        self._status = obj.get('status') if obj.get('status') else None # noqa

        # Overwrite job's additional attrs (those not in JOB_ATTRS), if any
        additional_attrs = set(obj.keys()).difference(JOB_ATTRS)
        for attr in additional_attrs:
            setattr(self, attr, obj[attr])

    def save(self):
        """Persists the current job instance to its corresponding Redis key."""
        key = self.key

        obj = {}
        obj['created_at'] = times.format(self.created_at, 'UTC')

        if self.func_name is not None:
            obj['data'] = dumps(self.job_tuple)
        if self.origin is not None:
            obj['origin'] = self.origin
        if self.description is not None:
            obj['description'] = self.description
        if self.enqueued_at is not None:
            obj['enqueued_at'] = times.format(self.enqueued_at, 'UTC')
        if self.ended_at is not None:
            obj['ended_at'] = times.format(self.ended_at, 'UTC')
        if self._result is not None:
            obj['result'] = dumps(self._result)
        if self.exc_info is not None:
            obj['exc_info'] = self.exc_info
        if self.timeout is not None:
            obj['timeout'] = self.timeout
        if self.result_ttl is not None:
            obj['result_ttl'] = self.result_ttl
        if self._status is not None:
            obj['status'] = self._status
        """
        Store additional attributes from job instance into Redis. This is done
        so that third party libraries using RQ can store additional data
        directly on ``Job`` instances. For example:

        job = Job.create(func)
        job.foo = 'bar'
        job.save() # Will persist the 'foo' attribute
        """
        additional_attrs = set(self.__dict__.keys()).difference(JOB_ATTRS)
        for attr in additional_attrs:
            obj[attr] = getattr(self, attr)
        self.connection.hmset(key, obj)

    def cancel(self):
        """Cancels the given job, which will prevent the job from ever being
        ran (or inspected).

        This method merely exists as a high-level API call to cancel jobs
        without worrying about the internals required to implement job
        cancellation.  Technically, this call is (currently) the same as just
        deleting the job hash.
        """
        self.delete()

    def delete(self):
        """Deletes the job hash from Redis."""
        self.connection.delete(self.key)


    # Job execution
    def perform(self):  # noqa
        """Invokes the job function with the job arguments."""
        _job_stack.push(self.id)
        try:
            self._result = self.func(*self.args, **self.kwargs)
        finally:
            assert self.id == _job_stack.pop()
        return self._result


    # Representation
    def get_call_string(self):  # noqa
        """Returns a string representation of the call, formatted as a regular
        Python function invocation statement.
        """
        if self.func_name is None:
            return None

        arg_list = [repr(arg) for arg in self.args]
        arg_list += ['%s=%r' % (k, v) for k, v in self.kwargs.items()]
        args = ', '.join(arg_list)
        return '%s(%s)' % (self.func_name, args)

    def __str__(self):
        return '<Job %s: %s>' % (self.id, self.description)


    # Job equality
    def __eq__(self, other):  # noqa
        return self.id == other.id

    def __hash__(self):
        return hash(self.id)


_job_stack = LocalStack()<|MERGE_RESOLUTION|>--- conflicted
+++ resolved
@@ -5,11 +5,7 @@
 from uuid import uuid4
 from cPickle import loads, dumps, UnpicklingError
 from .local import LocalStack
-<<<<<<< HEAD
-from .connections import get_current_connection
-=======
 from .connections import resolve_connection
->>>>>>> 8581cd64
 from .exceptions import UnpickleError, NoSuchJobError
 
 
