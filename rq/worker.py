--- conflicted
+++ resolved
@@ -45,12 +45,8 @@
     DEFAULT_RESULT_TTL,
     DEFAULT_WORKER_TTL,
 )
-<<<<<<< HEAD
-from .exceptions import DequeueTimeout, DeserializationError, NoSuchBatchError, ShutDownImminentException
-=======
 from .exceptions import DequeueTimeout, DeserializationError, ShutDownImminentException
 from .executions import Execution
->>>>>>> 67624eba
 from .job import Job, JobStatus
 from .logutils import blue, green, setup_loghandlers, yellow
 from .maintenance import clean_intermediate_queue
@@ -1072,25 +1068,12 @@
         connection.hset(self.key, 'last_heartbeat', utcformat(utcnow()))
         self.log.debug('Sent heartbeat to prevent worker timeout. Next one should arrive in %s seconds.', timeout)
 
-<<<<<<< HEAD
-    def clean_batch_registries(self):
-        """Loop through batches and delete those that have been deleted.
-        If batch still has jobs in its registry, delete those that have expired"""
-        batches = self.connection.smembers(Batch.REDIS_BATCH_KEY)
-        for batch in batches:
-            try:
-                batch = Batch.fetch(as_text(batch), self.connection)
-            except NoSuchBatchError:
-                self.connection.srem(Batch.REDIS_BATCH_KEY, as_text(batch))
-
-=======
     def teardown(self):
         if not self.is_horse:
             if self.scheduler:
                 self.stop_scheduler()
             self.register_death()
             self.unsubscribe()
->>>>>>> 67624eba
 
     def stop_scheduler(self):
         """Ensure scheduler process is stopped
@@ -1520,10 +1503,6 @@
                     # started_job_registry.remove(job, pipeline=pipeline)
                     # self.execution.delete(pipeline)  # type: ignore
 
-                    if job.batch_id:
-                        batch = Batch.fetch(job.batch_id, self.connection)
-                        batch.cleanup(pipeline=pipeline)
-
                     pipeline.execute()
                     self.log.debug('Finished handling successful execution of job %s', job.id)
                     break
